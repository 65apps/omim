#pragma once

#include "map/api_mark_point.hpp"
#include "map/bookmark.hpp"
#include "map/bookmark_manager.hpp"
#include "map/place_page_info.hpp"
#include "map/feature_vec_model.hpp"
#include "map/mwm_url.hpp"
#include "map/track.hpp"

#include "drape_frontend/gui/skin.hpp"
#include "drape_frontend/drape_engine.hpp"
#include "drape_frontend/user_event_stream.hpp"
#include "drape_frontend/watch/frame_image.hpp"

#include "drape/oglcontextfactory.hpp"

#include "indexer/data_header.hpp"
#include "indexer/map_style.hpp"
#include "indexer/new_feature_categories.hpp"

#include "search/query_saver.hpp"
#include "search/search_engine.hpp"

#include "storage/downloader_search_params.hpp"
#include "storage/downloading_policy.hpp"
#include "storage/storage.hpp"

#include "platform/country_defines.hpp"
#include "platform/location.hpp"

#include "routing/router.hpp"
#include "routing/routing_session.hpp"

#include "geometry/rect2d.hpp"
#include "geometry/screenbase.hpp"

#include "base/deferred_task.hpp"
#include "base/macros.hpp"
#include "base/strings_bundle.hpp"
#include "base/thread_checker.hpp"

#include "std/list.hpp"
#include "std/shared_ptr.hpp"
#include "std/target_os.hpp"
#include "std/unique_ptr.hpp"
#include "std/vector.hpp"
#include "std/weak_ptr.hpp"

namespace osm
{
class EditableMapObject;
}

namespace search
{
  class Result;
  class Results;
  struct AddressInfo;
}

namespace storage
{
class CountryInfoGetter;
}

namespace routing { namespace turns{ class Settings; } }

namespace df
{
  namespace watch
  {
    class CPUDrawer;
  }
}

/// Uncomment line to make fixed position settings and
/// build version for screenshots.
//#define FIXED_LOCATION

class Framework
{
  DISALLOW_COPY(Framework);

#ifdef FIXED_LOCATION
  class FixedPosition
  {
    pair<double, double> m_latlon;
    double m_dirFromNorth;
    bool m_fixedLatLon, m_fixedDir;

  public:
    FixedPosition();

    void GetLat(double & l) const { if (m_fixedLatLon) l = m_latlon.first; }
    void GetLon(double & l) const { if (m_fixedLatLon) l = m_latlon.second; }

    void GetNorth(double & n) const { if (m_fixedDir) n = m_dirFromNorth; }
    bool HasNorth() const { return m_fixedDir; }

  } m_fixedPos;
#endif

protected:
  using TDrapeFunction = function<void (df::DrapeEngine *)>;

  StringsBundle m_stringsBundle;

  // The order matters here: storage::CountryInfoGetter and
  // m_model::FeaturesFetcher must be initialized before
  // search::Engine and, therefore, destroyed after search::Engine.

  model::FeaturesFetcher m_model;

  unique_ptr<storage::CountryInfoGetter> m_infoGetter;

  unique_ptr<search::Engine> m_searchEngine;

  search::QuerySaver m_searchQuerySaver;

  ScreenBase m_currentModelView;

  routing::RoutingSession m_routingSession;

  drape_ptr<df::DrapeEngine> m_drapeEngine;
  drape_ptr<df::watch::CPUDrawer> m_cpuDrawer;

  double m_startForegroundTime;
  double m_startBackgroundTime;

  StorageDownloadingPolicy m_storageDownloadingPolicy;
  storage::Storage m_storage;

  location::TMyPositionModeChanged m_myPositionListener;

  BookmarkManager m_bmManager;

  bool m_isRenderingEnabled;

  /// This function will be called by m_storage when latest local files
  /// is downloaded.
  void OnCountryFileDownloaded(storage::TCountryId const & countryId, storage::Storage::TLocalFilePtr const localFile);

  /// This function will be called by m_storage before latest local files
  /// is deleted.
  bool OnCountryFileDelete(storage::TCountryId const & countryId, storage::Storage::TLocalFilePtr const localFile);

  /// This function is called by m_model when the map file is deregistered.
  void OnMapDeregistered(platform::LocalCountryFile const & localFile);

  void ClearAllCaches();

  void StopLocationFollow();

  void CallDrapeFunction(TDrapeFunction const & fn) const;

public:
  Framework();
  virtual ~Framework();

  /// Migrate to new version of very different data.
  bool IsEnoughSpaceForMigrate() const;
  storage::TCountryId PreMigrate(ms::LatLon const & position, storage::Storage::TChangeCountryFunction const & change,
                  storage::Storage::TProgressFunction const & progress);
  void Migrate(bool keepDownloaded = true);

  void InitWatchFrameRenderer(float visualScale);

  /// @param center - map center in Mercator
  /// @param zoomModifier - result zoom calculate like "base zoom" + zoomModifier
  ///                       if we are have search result "base zoom" calculate that my position and search result
  ///                       will be see with some bottom clamp.
  ///                       if we are't have search result "base zoom" == scales::GetUpperComfortScale() - 1
  /// @param pxWidth - result image width.
  ///                  It must be equal render buffer width. For retina it's equal 2.0 * displayWidth
  /// @param pxHeight - result image height.
  ///                   It must be equal render buffer height. For retina it's equal 2.0 * displayHeight
  /// @param symbols - configuration for symbols on the frame
  /// @param image [out] - result image
  void DrawWatchFrame(m2::PointD const & center, int zoomModifier,
                      uint32_t pxWidth, uint32_t pxHeight,
                      df::watch::FrameSymbols const & symbols,
                      df::watch::FrameImage & image);
  void ReleaseWatchFrameRenderer();
  bool IsWatchFrameRendererInited() const;

  /// \returns true if there're unsaved changes in map with |countryId| and false otherwise.
  /// \note It works for group and leaf node.
  bool HasUnsavedEdits(storage::TCountryId const & countryId);

  /// Registers all local map files in internal indexes.
  void RegisterAllMaps();

  /// Deregisters all registered map files.
  void DeregisterAllMaps();

  /// Registers a local map file in internal indexes.
  pair<MwmSet::MwmId, MwmSet::RegResult> RegisterMap(
      platform::LocalCountryFile const & localFile);
  //@}

  /// Shows group or leaf mwm on the map.
  void ShowNode(storage::TCountryId const & countryId);

  /// Checks, whether the country which contains the specified point is loaded.
  bool IsCountryLoaded(m2::PointD const & pt) const;
  /// Checks, whether the country is loaded.
  bool IsCountryLoadedByName(string const & name) const;
  //@}

  void InvalidateRect(m2::RectD const & rect);

  /// @name Get any country info by point.
  //@{
  storage::TCountryId GetCountryIndex(m2::PointD const & pt) const;

  string GetCountryName(m2::PointD const & pt) const;
  //@}

  storage::Storage & Storage() { return m_storage; }
  storage::Storage const & Storage() const { return m_storage; }
  storage::CountryInfoGetter & CountryInfoGetter() { return *m_infoGetter; }
  StorageDownloadingPolicy & DownloadingPolicy() { return m_storageDownloadingPolicy; }

  /// @name Bookmarks, Tracks and other UserMarks
  //@{
  /// Scans and loads all kml files with bookmarks in WritableDir.
  void LoadBookmarks();

  /// Save all bookmarks to kml files.
  void SaveBookmarks();

  /// @return Created bookmark index in category.
  size_t AddBookmark(size_t categoryIndex, m2::PointD const & ptOrg, BookmarkData & bm);
  size_t AddBookmarkInMemory(size_t categoryIndex, m2::PointD const & ptOrg, BookmarkData & bm);
  /// @return New moved bookmark index in category.
  size_t MoveBookmark(size_t bmIndex, size_t curCatIndex, size_t newCatIndex);
  size_t MoveBookmarkInMemory(size_t bmIndex, size_t curCatIndex, size_t newCatIndex);
  void ReplaceBookmark(size_t catIndex, size_t bmIndex, BookmarkData const & bm);
  void ReplaceBookmarkInMemory(size_t catIndex, size_t bmIndex, BookmarkData const & bm);
  /// @return Created bookmark category index.
  size_t AddCategory(string const & categoryName);

  inline size_t GetBmCategoriesCount() const { return m_bmManager.GetBmCategoriesCount(); }
  /// @returns 0 if category is not found
  BookmarkCategory * GetBmCategory(size_t index) const;

  size_t LastEditedBMCategory() { return m_bmManager.LastEditedBMCategory(); }
  string LastEditedBMType() const { return m_bmManager.LastEditedBMType(); }

  /// Delete bookmarks category with all bookmarks.
  /// @return true if category was deleted
  bool DeleteBmCategory(size_t index);

  void ShowBookmark(BookmarkAndCategory const & bnc);
  void ShowTrack(Track const & track);

  void ClearBookmarks();

  bool AddBookmarksFile(string const & filePath);

  BookmarkAndCategory FindBookmark(UserMark const * mark) const;
  BookmarkManager & GetBookmarkManager() { return m_bmManager; }

<<<<<<< HEAD
  void ActivateUserMark(UserMark const * mark, bool needAnim, bool isLong = false);
  void DeactivateUserMark();
  bool HasActiveUserMark();
  void InvalidateUserMarks();
  PoiMarkPoint * GetAddressMark(m2::PointD const & globalPoint) const;

  using TActivateCallbackFn = function<void (unique_ptr<UserMarkCopy> mark, bool isLong)>;
  void SetUserMarkActivationListener(TActivateCallbackFn const & fn) { m_activateUserMarkFn = fn; }
=======
private:
  void ActivateMapSelection(bool needAnimation,
                            df::SelectionShape::ESelectedObject selectionType,
                            place_page::Info const & info) const;
  void InvalidateUserMarks();
public:
  void DeactivateMapSelection(bool notifyUI);
  /// Used to "refresh" UI in some cases (e.g. feature editing).
  void UpdatePlacePageInfoForCurrentSelection();

  /// Called to notify UI that object on a map was selected (UI should show Place Page, for example).
  using TActivateMapSelectionFn = function<void (place_page::Info const &)>;
  /// Called to notify UI that object on a map was deselected (UI should hide Place Page).
  /// If switchFullScreenMode is true, ui can [optionally] enter or exit full screen mode.
  using TDeactivateMapSelectionFn = function<void (bool /*switchFullScreenMode*/)>;
  void SetMapSelectionListeners(TActivateMapSelectionFn const & activator,
                                TDeactivateMapSelectionFn const & deactivator);
>>>>>>> 443bacf9

  void ResetLastTapEvent();

  void InvalidateRendering();

  void EnableChoosePositionMode(bool enable, bool enableBounds, bool applyPosition, m2::PointD const & position);
  void BlockTapEvents(bool block);

  using TCurrentCountryChanged = function<void(storage::TCountryId const &)>;
  storage::TCountryId const & GetLastReportedCountry() { return m_lastReportedCountry; }
  /// Guarantees that listener is called in the main thread context.
  void SetCurrentCountryChangedListener(TCurrentCountryChanged const & listener);

private:
  unique_ptr<df::TapInfo> m_lastTapEvent;
#ifdef OMIM_OS_ANDROID
  unique_ptr<location::CompassInfo> m_lastCompassInfo;
  unique_ptr<location::GpsInfo> m_lastGPSInfo;
#endif

  void OnTapEvent(df::TapInfo const & tapInfo);
  /// outInfo is valid only if return value is not df::SelectionShape::OBJECT_EMPTY.
  df::SelectionShape::ESelectedObject OnTapEventImpl(df::TapInfo const & tapInfo,
                                                     place_page::Info & outInfo) const;
  FeatureID FindBuildingAtPoint(m2::PointD const & mercator) const;
  void UpdateMinBuildingsTapZoom();

  int m_minBuildingsTapZoom;

  TActivateMapSelectionFn m_activateMapSelectionFn;
  TDeactivateMapSelectionFn m_deactivateMapSelectionFn;

  /// Here we store last selected feature to get its polygons in case of adding organization.
  mutable FeatureID m_selectedFeature;

private:
  vector<m2::TriangleD> GetSelectedFeatureTriangles() const;

public:

  /// @name GPS location updates routine.
  //@{
  void OnLocationError(location::TLocationError error);
  void OnLocationUpdate(location::GpsInfo const & info);
  void OnCompassUpdate(location::CompassInfo const & info);
  void SwitchMyPositionNextMode();
  /// Should be set before Drape initialization. Guarantees that fn is called in main thread context.
  void SetMyPositionModeListener(location::TMyPositionModeChanged && fn);

private:
  void OnUserPositionChanged(m2::PointD const & position);
  //@}

public:
  struct DrapeCreationParams
  {
    float m_visualScale = 1.0f;
    int m_surfaceWidth = 0;
    int m_surfaceHeight = 0;
    gui::TWidgetsInitInfo m_widgetsInitInfo;

    bool m_hasMyPositionState = false;
    location::EMyPositionMode m_initialMyPositionState = location::PendingPosition;

    bool m_isChoosePositionMode = false;

    bool m_isFirstLaunch = false;
  };

  void CreateDrapeEngine(ref_ptr<dp::OGLContextFactory> contextFactory, DrapeCreationParams && params);
  ref_ptr<df::DrapeEngine> GetDrapeEngine();
  void DestroyDrapeEngine();
  /// Called when graphics engine should be temporarily paused and then resumed.
  void SetRenderingEnabled(bool enable);
private:
  /// Depends on initialized Drape engine.
  void SaveViewport();
  /// Depends on initialized Drape engine.
  void LoadViewport();

public:
  void ConnectToGpsTracker();
  void DisconnectFromGpsTracker();

  void SetMapStyle(MapStyle mapStyle);
  void MarkMapStyle(MapStyle mapStyle);
  MapStyle GetMapStyle() const;

  void SetupMeasurementSystem();

  void SetWidgetLayout(gui::TWidgetsLayoutInfo && layout);

  void PrepareToShutdown();

  void SetDisplacementMode(int mode);

private:
  void InitCountryInfoGetter();
  void InitSearchEngine();

  // Last search query params for the interactive search.
  search::SearchParams m_lastInteractiveSearchParams;
  uint8_t m_fixedSearchResults;

  bool m_connectToGpsTrack; // need to connect to tracker when Drape is being constructed

  void FillSearchResultsMarks(search::Results const & results);

  void OnUpdateCurrentCountry(m2::PointF const & pt, int zoomLevel);

  storage::TCountryId m_lastReportedCountry;
  TCurrentCountryChanged m_currentCountryChanged;

  // Search query params and viewport for the latest search
  // query. These fields are used to check whether a new search query
  // can be skipped. Note that these fields are not guarded by a mutex
  // because we're assuming that they will be accessed only from the
  // UI thread.
  search::SearchParams m_lastQueryParams;
  m2::RectD m_lastQueryViewport;

  // A handle for the latest search query.
  weak_ptr<search::QueryHandle> m_lastQueryHandle;

  // Returns true when |params| and |viewport| are almost the same as
  // the latest search query's params and viewport.
  bool QueryMayBeSkipped(search::SearchParams const & params, m2::RectD const & viewport) const;

  void OnUpdateGpsTrackPointsCallback(vector<pair<size_t, location::GpsTrackInfo>> && toAdd,
                                      pair<size_t, size_t> const & toRemove);
<<<<<<< HEAD
public:
  using TDownloadMapRequest = function<void (storage::TIndex const &)>;
  void SetDownloadMapCallback(TDownloadMapRequest callback) { m_downloadMapRequestFn = callback; }

private:
  TDownloadMapRequest m_downloadMapRequestFn;
=======
  bool GetGroupCountryIdFromFeature(FeatureType const & ft, string & name) const;
>>>>>>> 443bacf9

public:
  using TSearchRequest = search::QuerySaver::TSearchRequest;

  void UpdateUserViewportChanged();

  /// Call this function before entering search GUI.
  /// While it's loading, we can cache features in viewport.
  bool Search(search::SearchParams const & params);
  /// Searches for mwm based on |params|.
  /// Calling |params::m_onResults| for returning the result.
  bool SearchInDownloader(storage::DownloaderSearchParams const & params);
  bool GetCurrentPosition(double & lat, double & lon) const;

  void LoadSearchResultMetadata(search::Result & res) const;

  void ShowSearchResult(search::Result const & res);
  size_t ShowSearchResults(search::Results const & results);

  void StartInteractiveSearch(search::SearchParams const & params);
  bool IsInteractiveSearchActive() const { return !m_lastInteractiveSearchParams.m_query.empty(); }
  void CancelInteractiveSearch();

  list<TSearchRequest> const & GetLastSearchQueries() const { return m_searchQuerySaver.Get(); }
  void SaveSearchQuery(TSearchRequest const & query) { m_searchQuerySaver.Add(query); }
  void ClearSearchHistory() { m_searchQuerySaver.Clear(); }

  /// Calculate distance and direction to POI for the given position.
  /// @param[in]  point             POI's position;
  /// @param[in]  lat, lon, north   Current position and heading from north;
  /// @param[out] distance          Formatted distance string;
  /// @param[out] azimut            Azimut to point from (lat, lon);
  /// @return true  If the POI is near the current position (distance < 25 km);
  bool GetDistanceAndAzimut(m2::PointD const & point,
                            double lat, double lon, double north,
                            string & distance, double & azimut);

  /// @name Manipulating with model view
  //@{
  inline m2::PointD PtoG(m2::PointD const & p) const { return m_currentModelView.PtoG(p); }
  inline m2::PointD GtoP(m2::PointD const & p) const { return m_currentModelView.GtoP(p); }
  inline m2::PointD GtoP3d(m2::PointD const & p) const { return m_currentModelView.PtoP3d(m_currentModelView.GtoP(p)); }

  /// Show all model by it's world rect.
  void ShowAll();

  m2::PointD GetPixelCenter() const;

  m2::PointD const & GetViewportCenter() const;
  void SetViewportCenter(m2::PointD const & pt);
  void SetViewportCenter(m2::PointD const & pt, int zoomLevel);

  m2::RectD GetCurrentViewport() const;

  /// - Check minimal visible scale according to downloaded countries.
  void ShowRect(m2::RectD const & rect, int maxScale = -1);
  void ShowRect(m2::AnyRectD const & rect);

  void GetTouchRect(m2::PointD const & center, uint32_t pxRadius, m2::AnyRectD & rect);

  using TViewportChanged = df::DrapeEngine::TModelViewListenerFn;
  int AddViewportListener(TViewportChanged const & fn);
  void RemoveViewportListener(int slotID);

  /// Resize event from window.
  void OnSize(int w, int h);

  enum EScaleMode
  {
    SCALE_MAG,
    SCALE_MAG_LIGHT,
    SCALE_MIN,
    SCALE_MIN_LIGHT
  };

  void Scale(EScaleMode mode, bool isAnim);
  void Scale(EScaleMode mode, m2::PointD const & pxPoint, bool isAnim);
  void Scale(double factor, bool isAnim);
  void Scale(double factor, m2::PointD const & pxPoint, bool isAnim);

  void TouchEvent(df::TouchEvent const & touch);
  //@}

  int GetDrawScale() const;

  /// Set correct viewport, parse API, show balloon.
  bool ShowMapForURL(string const & url);

private:
  // TODO(vng): Uncomment when needed.
  //void GetLocality(m2::PointD const & pt, search::AddressInfo & info) const;
  /// @returns true if command was handled by editor.
  bool ParseEditorDebugCommand(search::SearchParams const & params);

  void FillFeatureInfo(FeatureID const & fid, place_page::Info & info) const;
  /// @param customTitle, if not empty, overrides any other calculated name.
  void FillPointInfo(m2::PointD const & mercator, string const & customTitle, place_page::Info & info) const;
  void FillInfoFromFeatureType(FeatureType const & ft, place_page::Info & info) const;
  void FillApiMarkInfo(ApiMarkPoint const & api, place_page::Info & info) const;
  void FillSearchResultInfo(SearchMarkPoint const & smp, place_page::Info & info) const;
  void FillMyPositionInfo(place_page::Info & info) const;

public:
  void FillBookmarkInfo(Bookmark const & bmk, BookmarkAndCategory const & bac, place_page::Info & info) const;

  /// @returns address of nearby building with house number in approx 1km distance.
  search::AddressInfo GetAddressInfoAtPoint(m2::PointD const & pt) const;

  /// @returns Valid street address only if it was specified in OSM for given feature;
  /// @todo This functions are used in desktop app only. Should we really need them?
  //@{
  search::AddressInfo GetFeatureAddressInfo(FeatureType & ft) const;
  search::AddressInfo GetFeatureAddressInfo(FeatureID const & fid) const;
  //@}

  vector<string> GetPrintableFeatureTypes(FeatureType const & ft) const;
  /// Get "best for the user" feature at given point even if it's invisible on the screen.
  /// Ignores coastlines and prefers buildings over other area features.
  /// @returns nullptr if no feature was found at the given mercator point.
  unique_ptr<FeatureType> GetFeatureAtPoint(m2::PointD const & mercator) const;
  using TFeatureTypeFn = function<void(FeatureType &)>;
  void ForEachFeatureAtPoint(TFeatureTypeFn && fn, m2::PointD const & mercator,
                             double featureDistanceToleranceInMeters = 0.0) const;
  /// Set parse to false if you don't need all feature fields ready.
  /// TODO(AlexZ): Refactor code which uses this method to get rid of it.
  /// FeatureType instances shoud not be used outside ForEach* core methods.
  unique_ptr<FeatureType> GetFeatureByID(FeatureID const & fid, bool parse = true) const;

  void MemoryWarning();
  void EnterBackground();
  void EnterForeground();

  /// Set the localized strings bundle
  inline void AddString(string const & name, string const & value)
  {
    m_stringsBundle.SetString(name, value);
  }

  StringsBundle const & GetStringsBundle();

  /// [in] lat, lon - last known location
  /// [out] lat, lon - predicted location
  static void PredictLocation(double & lat, double & lon, double accuracy,
                              double bearing, double speed, double elapsedSeconds);

public:
  string CodeGe0url(Bookmark const * bmk, bool addName);
  string CodeGe0url(double lat, double lon, double zoomLevel, string const & name);

  /// @name Api
  //@{
  string GenerateApiBackUrl(ApiMarkPoint const & point) const;
  url_scheme::ParsedMapApi const & GetApiDataHolder() const { return m_ParsedMapApi; }

private:
  url_scheme::ParsedMapApi m_ParsedMapApi;

public:
  //@}

  /// @name Data versions
  //@{
  bool IsDataVersionUpdated();
  void UpdateSavedDataVersion();
  int64_t GetCurrentDataVersion();
  //@}

public:
  using TRouteBuildingCallback = function<void(routing::IRouter::ResultCode,
                                               storage::TCountriesVec const &)>;
  using TRouteProgressCallback = function<void(float)>;

  /// @name Routing mode
  //@{
  void SetRouter(routing::RouterType type);
  routing::RouterType GetRouter() const;
  bool IsRoutingActive() const { return m_routingSession.IsActive(); }
  bool IsRouteBuilt() const { return m_routingSession.IsBuilt(); }
  bool IsRouteBuilding() const { return m_routingSession.IsBuilding(); }
  bool IsOnRoute() const { return m_routingSession.IsOnRoute(); }
  bool IsRouteNavigable() const { return m_routingSession.IsNavigable(); }
  void BuildRoute(m2::PointD const & finish, uint32_t timeoutSec);
  void BuildRoute(m2::PointD const & start, m2::PointD const & finish, uint32_t timeoutSec);
  // FollowRoute has a bug where the router follows the route even if the method hads't been called.
  // This method was added because we do not want to break the behaviour that is familiar to our users.
  bool DisableFollowMode();
  /// @TODO(AlexZ): Warning! These two routing callbacks are the only callbacks which are not called in the main thread context.
  /// UI code should take it into an account. This is a result of current implementation, that can be improved:
  /// Drape core calls some RunOnGuiThread with "this" pointers, and it causes crashes on Android, when Drape engine is destroyed
  /// while switching between activities. Current workaround cleans all callbacks when destroying Drape engine
  /// (@see MwmApplication.clearFunctorsOnUiThread on Android). Better soulution can be fair copying of all needed information into
  /// lambdas/functors before calling RunOnGuiThread.
  void SetRouteBuildingListener(TRouteBuildingCallback const & buildingCallback) { m_routingCallback = buildingCallback; }
  /// See warning above.
  void SetRouteProgressListener(TRouteProgressCallback const & progressCallback) { m_progressCallback = progressCallback; }
  void FollowRoute();
  void CloseRouting();
  void GetRouteFollowingInfo(location::FollowingInfo & info) const { m_routingSession.GetRouteFollowingInfo(info); }
  m2::PointD GetRouteEndPoint() const { return m_routingSession.GetEndPoint(); }
  routing::RouterType GetLastUsedRouter() const;
  void SetLastUsedRouter(routing::RouterType type);
  /// Returns the most situable router engine type. Bases on distance and the last used router.
  routing::RouterType GetBestRouter(m2::PointD const & startPoint, m2::PointD const & finalPoint);
  // Sound notifications for turn instructions.
  inline void EnableTurnNotifications(bool enable) { m_routingSession.EnableTurnNotifications(enable); }
  inline bool AreTurnNotificationsEnabled() const { return m_routingSession.AreTurnNotificationsEnabled(); }
  /// \brief Sets a locale for TTS.
  /// \param locale is a string with locale code. For example "en", "ru", "zh-Hant" and so on.
  /// \note See sound/tts/languages.txt for the full list of available locales.
  inline void SetTurnNotificationsLocale(string const & locale) { m_routingSession.SetTurnNotificationsLocale(locale); }
  /// @return current TTS locale. For example "en", "ru", "zh-Hant" and so on.
  /// In case of error returns an empty string.
  /// \note The method returns correct locale after SetTurnNotificationsLocale has been called.
  /// If not, it returns an empty string.
  inline string GetTurnNotificationsLocale() const { return m_routingSession.GetTurnNotificationsLocale(); }
  /// \brief When an end user is going to a turn he gets sound turn instructions.
  /// If C++ part wants the client to pronounce an instruction GenerateTurnNotifications (in
  /// turnNotifications) returns
  /// an array of one of more strings. C++ part assumes that all these strings shall be pronounced
  /// by the client's TTS.
  /// For example if C++ part wants the client to pronounce "Make a right turn." this method returns
  /// an array with one string "Make a right turn.". The next call of the method returns nothing.
  /// GenerateTurnNotifications shall be called by the client when a new position is available.
  inline void GenerateTurnNotifications(vector<string> & turnNotifications)
  {
    return m_routingSession.GenerateTurnNotifications(turnNotifications);
  }

  void SetRouteStartPoint(m2::PointD const & pt, bool isValid);
  void SetRouteFinishPoint(m2::PointD const & pt, bool isValid);

  void Allow3dMode(bool allow3d, bool allow3dBuildings);
  void Save3dMode(bool allow3d, bool allow3dBuildings);
  void Load3dMode(bool & allow3d, bool & allow3dBuildings);

<<<<<<< HEAD
  inline ScreenBase const &GetScreenBase() const
  {
    return m_currentModelView;
  }
=======
public:
  /// @name Editor interface.
  //@{
  /// Initializes feature for Create Object UI.
  /// @returns false in case when coordinate is in the ocean or mwm is not downloaded.
  bool CreateMapObject(m2::PointD const & mercator, uint32_t const featureType, osm::EditableMapObject & emo) const;
  /// @returns false if feature is invalid or can't be edited.
  bool GetEditableMapObject(FeatureID const & fid, osm:: EditableMapObject & emo) const;
  osm::Editor::SaveResult SaveEditedMapObject(osm::EditableMapObject emo);
  void DeleteFeature(FeatureID const & fid) const;
  osm::NewFeatureCategories GetEditorCategories() const;
  bool RollBackChanges(FeatureID const & fid);
  //@}
>>>>>>> 443bacf9

private:
  void SetRouterImpl(routing::RouterType type);
  void RemoveRoute(bool deactivateFollowing);

  void InsertRoute(routing::Route const & route);
  void CheckLocationForRouting(location::GpsInfo const & info);
  void CallRouteBuilded(routing::IRouter::ResultCode code,
                        storage::TCountriesVec const & absentCountries);
  void MatchLocationToRoute(location::GpsInfo & info, location::RouteMatchingInfo & routeMatchingInfo) const;
  string GetRoutingErrorMessage(routing::IRouter::ResultCode code);

  TRouteBuildingCallback m_routingCallback;
  TRouteProgressCallback m_progressCallback;
  routing::RouterType m_currentRouterType;
  //@}

  DECLARE_THREAD_CHECKER(m_threadChecker);
};<|MERGE_RESOLUTION|>--- conflicted
+++ resolved
@@ -262,20 +262,10 @@
   BookmarkAndCategory FindBookmark(UserMark const * mark) const;
   BookmarkManager & GetBookmarkManager() { return m_bmManager; }
 
-<<<<<<< HEAD
-  void ActivateUserMark(UserMark const * mark, bool needAnim, bool isLong = false);
-  void DeactivateUserMark();
-  bool HasActiveUserMark();
-  void InvalidateUserMarks();
-  PoiMarkPoint * GetAddressMark(m2::PointD const & globalPoint) const;
-
-  using TActivateCallbackFn = function<void (unique_ptr<UserMarkCopy> mark, bool isLong)>;
-  void SetUserMarkActivationListener(TActivateCallbackFn const & fn) { m_activateUserMarkFn = fn; }
-=======
 private:
   void ActivateMapSelection(bool needAnimation,
                             df::SelectionShape::ESelectedObject selectionType,
-                            place_page::Info const & info) const;
+                            place_page::Info const & info, bool isLong) const;
   void InvalidateUserMarks();
 public:
   void DeactivateMapSelection(bool notifyUI);
@@ -283,13 +273,12 @@
   void UpdatePlacePageInfoForCurrentSelection();
 
   /// Called to notify UI that object on a map was selected (UI should show Place Page, for example).
-  using TActivateMapSelectionFn = function<void (place_page::Info const &)>;
+  using TActivateMapSelectionFn = function<void (place_page::Info const &, bool)>;
   /// Called to notify UI that object on a map was deselected (UI should hide Place Page).
   /// If switchFullScreenMode is true, ui can [optionally] enter or exit full screen mode.
   using TDeactivateMapSelectionFn = function<void (bool /*switchFullScreenMode*/)>;
   void SetMapSelectionListeners(TActivateMapSelectionFn const & activator,
                                 TDeactivateMapSelectionFn const & deactivator);
->>>>>>> 443bacf9
 
   void ResetLastTapEvent();
 
@@ -420,16 +409,13 @@
 
   void OnUpdateGpsTrackPointsCallback(vector<pair<size_t, location::GpsTrackInfo>> && toAdd,
                                       pair<size_t, size_t> const & toRemove);
-<<<<<<< HEAD
 public:
   using TDownloadMapRequest = function<void (storage::TIndex const &)>;
   void SetDownloadMapCallback(TDownloadMapRequest callback) { m_downloadMapRequestFn = callback; }
 
 private:
   TDownloadMapRequest m_downloadMapRequestFn;
-=======
   bool GetGroupCountryIdFromFeature(FeatureType const & ft, string & name) const;
->>>>>>> 443bacf9
 
 public:
   using TSearchRequest = search::QuerySaver::TSearchRequest;
@@ -665,12 +651,10 @@
   void Save3dMode(bool allow3d, bool allow3dBuildings);
   void Load3dMode(bool & allow3d, bool & allow3dBuildings);
 
-<<<<<<< HEAD
   inline ScreenBase const &GetScreenBase() const
   {
     return m_currentModelView;
   }
-=======
 public:
   /// @name Editor interface.
   //@{
@@ -684,7 +668,6 @@
   osm::NewFeatureCategories GetEditorCategories() const;
   bool RollBackChanges(FeatureID const & fid);
   //@}
->>>>>>> 443bacf9
 
 private:
   void SetRouterImpl(routing::RouterType type);
