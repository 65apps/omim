#pragma once

#include "base/thread.hpp"

#ifdef DRAW_INFO
  #include "base/timer.hpp"
  #include "std/vector.hpp"
  #include "std/numeric.hpp"
#endif

#include "drape_frontend/gui/layer_render.hpp"

#include "drape_frontend/backend_renderer.hpp"
#include "drape_frontend/base_renderer.hpp"
#include "drape_frontend/gps_track_renderer.hpp"
#include "drape_frontend/my_position_controller.hpp"
#include "drape_frontend/navigator.hpp"
#include "drape_frontend/render_group.hpp"
#include "drape_frontend/requested_tiles.hpp"
#include "drape_frontend/route_renderer.hpp"
#include "drape_frontend/threads_commutator.hpp"
#include "drape_frontend/tile_info.hpp"
#include "drape_frontend/user_event_stream.hpp"

#include "drape/pointers.hpp"
#include "drape/glstate.hpp"
#include "drape/vertex_array_buffer.hpp"
#include "drape/gpu_program_manager.hpp"
#include "drape/overlay_tree.hpp"
#include "drape/uniform_values_storage.hpp"

#include "platform/location.hpp"

#include "geometry/screenbase.hpp"
#include "geometry/triangle2d.hpp"

#include "std/function.hpp"
#include "std/map.hpp"
#include "std/array.hpp"

namespace dp
{
  class RenderBucket;
  class OverlayTree;
}

namespace df
{

class SelectionShape;
class Framebuffer;
class TransparentLayer;
class SelectObjectMessage;

struct TapInfo
{
  m2::PointD const m_pixelPoint;
  bool const m_isLong;
  bool const m_isMyPositionTapped;
  FeatureID const m_featureTapped;
};

class FrontendRenderer : public BaseRenderer
                       , public MyPositionController::Listener
                       , public UserEventStream::Listener
{
public:
  using TModelViewChanged = function<void (ScreenBase const & screen)>;
  using TTapEventInfoFn = function<void (TapInfo const &)>;
  using TUserPositionChangedFn = function<void (m2::PointD const & pt)>;
  using TScaleStartedFn = function<void ()>;
  using TScaleEndedFn = function<void ()>;
  using TDragStartedFn = function<void ()>;
  using TDragEndedFn = function<void (m2::PointD const & pt)>;
  using TRotatedFn = function<void ()>;

  struct Params : BaseRenderer::Params
  {
    Params(ref_ptr<ThreadsCommutator> commutator,
           ref_ptr<dp::OGLContextFactory> factory,
           ref_ptr<dp::TextureManager> texMng,
           Viewport viewport,
           TModelViewChanged const & modelViewChangedFn,
           TTapEventInfoFn const & tapEventFn,
           TUserPositionChangedFn const & positionChangedFn,
           location::TMyPositionModeChanged myPositionModeCallback,
           location::EMyPositionMode initMode,
           ref_ptr<RequestedTiles> requestedTiles,
<<<<<<< HEAD
           bool allow3dBuildings,
           TScaleStartedFn scaleStartedFn,
           TScaleEndedFn scaleEndedFn,
           TDragStartedFn dragStartedFn,
           TDragEndedFn dragEndedFn,
           TRotatedFn rotatedFn)
=======
           double timeInBackground,
           bool allow3dBuildings,
           bool blockTapEvents,
           bool firstLaunch,
           bool isRoutingActive)
>>>>>>> 443bacf9
      : BaseRenderer::Params(commutator, factory, texMng)
      , m_viewport(viewport)
      , m_modelViewChangedFn(modelViewChangedFn)
      , m_tapEventFn(tapEventFn)
      , m_positionChangedFn(positionChangedFn)
      , m_myPositionModeCallback(myPositionModeCallback)
      , m_initMyPositionMode(initMode)
      , m_requestedTiles(requestedTiles)
      , m_timeInBackground(timeInBackground)
      , m_allow3dBuildings(allow3dBuildings)
<<<<<<< HEAD
      , m_scaleStartedFn(scaleStartedFn)
      , m_scaleEndedFn(scaleEndedFn)
      , m_dragStartedFn(dragStartedFn)
      , m_dragEndedFn(dragEndedFn)
      , m_rotatedFn(rotatedFn)
=======
      , m_blockTapEvents(blockTapEvents)
      , m_firstLaunch(firstLaunch)
      , m_isRoutingActive(isRoutingActive)
>>>>>>> 443bacf9
    {}

    Viewport m_viewport;
    TModelViewChanged m_modelViewChangedFn;
    TTapEventInfoFn m_tapEventFn;
    TUserPositionChangedFn m_positionChangedFn;
    location::TMyPositionModeChanged m_myPositionModeCallback;
    location::EMyPositionMode m_initMyPositionMode;
    ref_ptr<RequestedTiles> m_requestedTiles;
    double m_timeInBackground;
    bool m_allow3dBuildings;
<<<<<<< HEAD
    TScaleStartedFn m_scaleStartedFn;
    TScaleEndedFn m_scaleEndedFn;
    TDragStartedFn m_dragStartedFn;
    TDragEndedFn m_dragEndedFn;
    TRotatedFn m_rotatedFn;
=======
    bool m_blockTapEvents;
    bool m_firstLaunch;
    bool m_isRoutingActive;
>>>>>>> 443bacf9
  };

  FrontendRenderer(Params const & params);
  ~FrontendRenderer() override;

  void Teardown();

#ifdef DRAW_INFO
  double m_tpf;
  double m_fps;

  my::Timer m_timer;
  double m_frameStartTime;
  vector<double> m_tpfs;
  int m_drawedFrames;

  void BeforeDrawFrame();
  void AfterDrawFrame();
#endif

  void AddUserEvent(UserEvent const & event);

  /// MyPositionController::Listener
  void PositionChanged(m2::PointD const & position) override;
  void ChangeModelView(m2::PointD const & center, int zoomLevel) override;
  void ChangeModelView(double azimuth) override;
  void ChangeModelView(m2::RectD const & rect) override;
  void ChangeModelView(m2::PointD const & userPos, double azimuth,
                       m2::PointD const & pxZero, int preferredZoomLevel) override;

protected:
  void AcceptMessage(ref_ptr<Message> message) override;
  unique_ptr<threads::IRoutine> CreateRoutine() override;

private:
  void OnResize(ScreenBase const & screen);
  void RenderScene(ScreenBase const & modelView);
  void PrepareBucket(dp::GLState const & state, drape_ptr<dp::RenderBucket> & bucket);
  void MergeBuckets();
  void RenderSingleGroup(ScreenBase const & modelView, ref_ptr<BaseRenderGroup> group);
  void RefreshProjection(ScreenBase const & screen);
  void RefreshModelView(ScreenBase const & screen);
  void RefreshPivotTransform(ScreenBase const & screen);
  void RefreshBgColor();

  //////
  /// Render part of scene
  void Render2dLayer(ScreenBase const & modelView);
  void Render3dLayer(ScreenBase const & modelView);
  void RenderOverlayLayer(ScreenBase const & modelView);
  //////
  ScreenBase const & ProcessEvents(bool & modelViewChanged, bool & viewportChanged);
  void PrepareScene(ScreenBase const & modelView);
  void UpdateScene(ScreenBase const & modelView);
  void BuildOverlayTree(ScreenBase const & modelView);

  void EmitModelViewChanged(ScreenBase const & modelView) const;

  TTilesCollection ResolveTileKeys(ScreenBase const & screen);
  void ResolveZoomLevel(ScreenBase const & screen);
  void UpdateDisplacementEnabled();
  void CheckPerspectiveMinScale();
  void CheckIsometryMinScale(ScreenBase const & screen);

  void DisablePerspective();

  void OnTap(m2::PointD const & pt, bool isLong) override;
  void OnForceTap(m2::PointD const & pt) override;
  void OnDoubleTap(m2::PointD const & pt) override;
  void OnTwoFingersTap() override;
  bool OnSingleTouchFiltrate(m2::PointD const & pt, TouchEvent::ETouchType type) override;
  void OnDragStarted() override;
  void OnDragEnded(m2::PointD const & distance) override;

  void OnScaleStarted() override;
  void OnRotated() override;
  void CorrectScalePoint(m2::PointD & pt) const override;
  void CorrectScalePoint(m2::PointD & pt1, m2::PointD & pt2) const override;
  void CorrectGlobalScalePoint(m2::PointD & pt) const override;
  void OnScaleEnded() override;
  void OnAnimationStarted(ref_ptr<Animation> anim) override;
  void OnPerspectiveSwitchRejected() override;
  void OnTouchMapAction() override;

  class Routine : public threads::IRoutine
  {
  public:
    Routine(FrontendRenderer & renderer);

    // threads::IRoutine overrides:
    void Do() override;

  private:
    FrontendRenderer & m_renderer;
  };

  void ReleaseResources();

  void BeginUpdateOverlayTree(ScreenBase const & modelView);
  void UpdateOverlayTree(ScreenBase const & modelView, drape_ptr<RenderGroup> & renderGroup);
  void EndUpdateOverlayTree();

  void AddToRenderGroup(dp::GLState const & state,
                        drape_ptr<dp::RenderBucket> && renderBucket,
                        TileKey const & newTile);

  using TRenderGroupRemovePredicate = function<bool(drape_ptr<RenderGroup> const &)>;
  void RemoveRenderGroupsLater(TRenderGroupRemovePredicate const & predicate);

  void FollowRoute(int preferredZoomLevel, int preferredZoomLevelIn3d,
                   double rotationAngle, double angleFOV);
  void InvalidateRect(m2::RectD const & gRect);
  bool CheckTileGenerations(TileKey const & tileKey);
  void UpdateCanBeDeletedStatus();

  void OnCompassTapped();

  FeatureID GetVisiblePOI(m2::PointD const & pixelPoint);
  FeatureID GetVisiblePOI(m2::RectD const & pixelRect);

  bool IsPerspective() const;

  void PrepareGpsTrackPoints(size_t pointsCount);

  void PullToBoundArea(bool randomPlace, bool applyZoom);

  void ProcessSelection(ref_ptr<SelectObjectMessage> msg);

  drape_ptr<dp::GpuProgramManager> m_gpuProgramManager;

  struct RenderLayer
  {
    enum RenderLayerID
    {
      Geometry2dID,
      OverlayID,
      Geometry3dID,
      LayerCountID
    };

    static RenderLayerID GetLayerID(dp::GLState const & renderGroup);

    vector<drape_ptr<RenderGroup>> m_renderGroups;
    bool m_isDirty = false;

    void Sort(ref_ptr<dp::OverlayTree> overlayTree);
  };

  array<RenderLayer, RenderLayer::LayerCountID> m_layers;
  vector<drape_ptr<UserMarkRenderGroup>> m_userMarkRenderGroups;
  set<TileKey> m_userMarkVisibility;

  drape_ptr<gui::LayerRenderer> m_guiRenderer;
  drape_ptr<MyPositionController> m_myPositionController;
  drape_ptr<SelectionShape> m_selectionShape;
  drape_ptr<RouteRenderer> m_routeRenderer;
  drape_ptr<Framebuffer> m_framebuffer;
  drape_ptr<TransparentLayer> m_transparentLayer;
  drape_ptr<GpsTrackRenderer> m_gpsTrackRenderer;

  drape_ptr<dp::OverlayTree> m_overlayTree;

  dp::UniformValuesStorage m_generalUniforms;

  bool m_enablePerspectiveInNavigation;
  bool m_enable3dBuildings;
  bool m_isIsometry;

  bool m_blockTapEvents;

  bool m_choosePositionMode;

  Viewport m_viewport;
  UserEventStream m_userEventStream;
  TModelViewChanged m_modelViewChangedFn;
  TTapEventInfoFn m_tapEventInfoFn;
  TUserPositionChangedFn m_userPositionChangedFn;
  TScaleStartedFn m_scaleStartedFn;
  TScaleEndedFn m_scaleEndedFn;
  TDragStartedFn m_dragStartedFn;
  TDragEndedFn m_dragEndedFn;
  TRotatedFn m_rotatedFn;

  ScreenBase m_lastReadedModelView;
  TTilesCollection m_notFinishedTiles;

  int m_currentZoomLevel = -1;

  bool m_perspectiveDiscarded = false;
  
  ref_ptr<RequestedTiles> m_requestedTiles;
  uint64_t m_maxGeneration;
  int m_mergeBucketsCounter = 0;

  struct FollowRouteData
  {
    FollowRouteData(int preferredZoomLevel,
                    int preferredZoomLevelIn3d,
                    double rotationAngle,
                    double angleFOV)
      : m_preferredZoomLevel(preferredZoomLevel)
      , m_preferredZoomLevelIn3d(preferredZoomLevelIn3d)
      , m_rotationAngle(rotationAngle)
      , m_angleFOV(angleFOV)
    {}

    int m_preferredZoomLevel;
    int m_preferredZoomLevelIn3d;
    double m_rotationAngle;
    double m_angleFOV;
  };

  unique_ptr<FollowRouteData> m_pendingFollowRoute;

  vector<m2::TriangleD> m_dragBoundArea;

  drape_ptr<SelectObjectMessage> m_selectObjectMessage;

#ifdef DEBUG
  bool m_isTeardowned;
#endif
};

} // namespace df<|MERGE_RESOLUTION|>--- conflicted
+++ resolved
@@ -86,20 +86,16 @@
            location::TMyPositionModeChanged myPositionModeCallback,
            location::EMyPositionMode initMode,
            ref_ptr<RequestedTiles> requestedTiles,
-<<<<<<< HEAD
+           double timeInBackground,
            bool allow3dBuildings,
+           bool blockTapEvents,
+           bool firstLaunch,
+           bool isRoutingActive,
            TScaleStartedFn scaleStartedFn,
            TScaleEndedFn scaleEndedFn,
            TDragStartedFn dragStartedFn,
            TDragEndedFn dragEndedFn,
            TRotatedFn rotatedFn)
-=======
-           double timeInBackground,
-           bool allow3dBuildings,
-           bool blockTapEvents,
-           bool firstLaunch,
-           bool isRoutingActive)
->>>>>>> 443bacf9
       : BaseRenderer::Params(commutator, factory, texMng)
       , m_viewport(viewport)
       , m_modelViewChangedFn(modelViewChangedFn)
@@ -110,17 +106,14 @@
       , m_requestedTiles(requestedTiles)
       , m_timeInBackground(timeInBackground)
       , m_allow3dBuildings(allow3dBuildings)
-<<<<<<< HEAD
+      , m_blockTapEvents(blockTapEvents)
+      , m_firstLaunch(firstLaunch)
+      , m_isRoutingActive(isRoutingActive)
       , m_scaleStartedFn(scaleStartedFn)
       , m_scaleEndedFn(scaleEndedFn)
       , m_dragStartedFn(dragStartedFn)
       , m_dragEndedFn(dragEndedFn)
       , m_rotatedFn(rotatedFn)
-=======
-      , m_blockTapEvents(blockTapEvents)
-      , m_firstLaunch(firstLaunch)
-      , m_isRoutingActive(isRoutingActive)
->>>>>>> 443bacf9
     {}
 
     Viewport m_viewport;
@@ -132,17 +125,14 @@
     ref_ptr<RequestedTiles> m_requestedTiles;
     double m_timeInBackground;
     bool m_allow3dBuildings;
-<<<<<<< HEAD
+    bool m_blockTapEvents;
+    bool m_firstLaunch;
+    bool m_isRoutingActive;
     TScaleStartedFn m_scaleStartedFn;
     TScaleEndedFn m_scaleEndedFn;
     TDragStartedFn m_dragStartedFn;
     TDragEndedFn m_dragEndedFn;
     TRotatedFn m_rotatedFn;
-=======
-    bool m_blockTapEvents;
-    bool m_firstLaunch;
-    bool m_isRoutingActive;
->>>>>>> 443bacf9
   };
 
   FrontendRenderer(Params const & params);
